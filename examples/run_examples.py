--- conflicted
+++ resolved
@@ -18,21 +18,7 @@
         if result.returncode != 0:
             raise RuntimeError(f"Example {app} failed!")
 
-<<<<<<< HEAD
-    for root, folders, files in os.walk(path_to_here):
-        print(f"root: {root}, folders: {folders}")
-        for filename in files:
-            if filename.startswith("example") and filename.endswith(".py"):
-                filepath = os.path.join(root, filename)
-                members = runpy.run_path(filepath)
-                if "main" in members:
-                    main = members["main"]
-                    main()
-                else:
-                    print(f"The example {filename} does not have a main function")
-=======
     print(f"All examples work!")
->>>>>>> 76173132
 
 
 if __name__ == "__main__":
