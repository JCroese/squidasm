--- conflicted
+++ resolved
@@ -32,40 +32,6 @@
                 qubit_groups[group_id]["is_entangled"] = is_state_entangled(qubit.qstate)
         return qubit_groups
 
-<<<<<<< HEAD
-    def _update_qubits(
-        self,
-        subroutine_id: int,
-        instr: instructions.base.NetQASMInstruction,
-        qubit_ids: List[int],
-    ) -> None:
-        add_qubit_instrs = [
-            instructions.core.InitInstruction,
-            instructions.core.CreateEPRInstruction,
-            instructions.core.RecvEPRInstruction,
-        ]
-        remove_qubit_instrs = [
-            instructions.core.QFreeInstruction,
-            instructions.core.MeasInstruction
-        ]
-        node_name = self._get_node_name()
-        app_id = self._get_app_id(subroutine_id=subroutine_id)
-        if any(isinstance(instr, cmd_cls) for cmd_cls in add_qubit_instrs):
-            for qubit_id in qubit_ids:
-                abs_id = node_name, app_id, qubit_id
-                self.__class__._qubits.add(abs_id)
-        elif any(isinstance(instr, cmd_cls) for cmd_cls in remove_qubit_instrs):
-            for qubit_id in qubit_ids:
-                abs_id = node_name, app_id, qubit_id
-                if abs_id in self.__class__._qubits:
-                    self.__class__._qubits.remove(abs_id)
-
-    def _get_app_id(self, subroutine_id: int) -> int:
-        """Returns the app ID for a given subroutine ID"""
-        return self._executioner._get_app_id(subroutine_id=subroutine_id)
-
-=======
->>>>>>> a5827eaa
     @classmethod
     def _get_qubit_in_mem(
         cls,
