import os
import sys
import shutil
import pickle
from runpy import run_path
from datetime import datetime

from netqasm.logging import (
    set_log_level,
    get_netqasm_logger,
)
from netqasm.yaml_util import load_yaml, dump_yaml
from netqasm.output import InstrField
from .run import run_applications
from netqasm.sdk.config import default_log_config

logger = get_netqasm_logger()


def load_app_config(app_dir, node_name):
    ext = '.yaml'
    file_path = os.path.join(app_dir, f"{node_name}{ext}")
    if os.path.exists(file_path):
        config = load_yaml(file_path=file_path)
    else:
        config = None
    if config is None:
        return {}
    else:
        return config


def get_network_config_path(app_dir):
    ext = '.yaml'
    file_path = os.path.join(app_dir, f'network{ext}')
    return file_path


def load_network_config(network_config_file):
    if os.path.exists(network_config_file):
        return load_yaml(file_path=network_config_file)
    else:
        return None


def load_app_files(app_dir):
    app_tag = 'app_'
    ext = '.py'
    app_files = {}
    for entry in os.listdir(app_dir):
        if entry.startswith(app_tag) and entry.endswith('.py'):
            node_name = entry[len(app_tag):-len(ext)]
            app_files[node_name] = entry
    if len(app_files) == 0:
        raise ValueError(f"directory {app_dir} does not seem to be a application directory (no app_xxx.py files)")
    return app_files


def get_log_dir(app_dir):
    log_dir = os.path.join(app_dir, "log")
    if not os.path.exists(log_dir):
        os.mkdir(log_dir)
    return log_dir


def get_timed_log_dir(log_dir):
    now = datetime.now().strftime('%Y%m%d-%H%M%S')
    timed_log_dir = os.path.join(log_dir, now)
    if not os.path.exists(timed_log_dir):
        os.mkdir(timed_log_dir)
    return timed_log_dir


_LAST_LOG = 'LAST'


def process_log(log_dir):
    # Add host line numbers to logs
    _add_hln_to_logs(log_dir)

    # Make this the last log
    base_log_dir, log_dir_name = os.path.split(log_dir)
    last_log_dir = os.path.join(base_log_dir, _LAST_LOG)
    if os.path.exists(last_log_dir):
        shutil.rmtree(last_log_dir)
    shutil.copytree(log_dir, last_log_dir)


def _add_hln_to_logs(log_dir):
    file_end = '_instrs.yaml'
    for entry in os.listdir(log_dir):
        if entry.endswith(file_end):
            node_name = entry[:-len(file_end)]
            output_file_path = os.path.join(log_dir, entry)
            subroutines_file_path = os.path.join(log_dir, f"subroutines_{node_name}.pkl")
            _add_hln_to_log(
                output_file_path=output_file_path,
                subroutines_file_path=subroutines_file_path,
            )


def _add_hln_to_log(output_file_path, subroutines_file_path):
    if not os.path.exists(subroutines_file_path):
        return

    # Read subroutines and log file
    with open(subroutines_file_path, 'rb') as f:
        subroutines = pickle.load(f)
    data = load_yaml(output_file_path)

    # Update entries
    for entry in data:
        _add_hln_to_log_entry(subroutines, entry)

    # Write updated log file
    dump_yaml(data, output_file_path)


def _add_hln_to_log_entry(subroutines, entry):
    prc = entry[InstrField.PRC.value]
    sid = entry[InstrField.SID.value]
    subroutine = subroutines[sid]
    hostline = subroutine.commands[prc].lineno
    entry[InstrField.HLN.value] = hostline.lineno
    entry[InstrField.HFL.value] = hostline.filename


def get_post_function_path(app_dir):
    return os.path.join(app_dir, 'post_function.py')


def load_post_function(post_function_file):
    if not os.path.exists(post_function_file):
        return None
    return run_path(post_function_file)['main']


def get_results_path(timed_log_dir):
    return os.path.join(timed_log_dir, 'results.yaml')


def simulate_apps(
    app_dir=None,
    lib_dirs=[],
    track_lines=True,
    app_config_dir=None,
    network_config_file=None,
    log_dir=None,
    log_level="WARNING",
    post_function_file=None,
    results_file=None,
):

    set_log_level(log_level)

    # Setup paths to directories
    if app_dir is None:
        app_dir = os.path.abspath('.')
    else:
        app_dir = os.path.expanduser(app_dir)

<<<<<<< HEAD
    # Add app_dir to path so scripts can be loaded
=======
    for lib_dir in lib_dirs:
        sys.path.append(lib_dir)

>>>>>>> 57e8be7b
    sys.path.append(app_dir)

    app_files = load_app_files(app_dir)
    if app_config_dir is None:
        app_config_dir = app_dir
    else:
        app_config_dir = os.path.expanduser(app_config_dir)
    if network_config_file is None:
        network_config_file = get_network_config_path(app_dir)
    else:
        network_config_file = os.path.expanduser(network_config_file)
    if log_dir is None:
        log_dir = get_log_dir(app_dir=app_dir)
    else:
        log_dir = os.path.expanduser(log_dir)
    timed_log_dir = get_timed_log_dir(log_dir=log_dir)
    if post_function_file is None:
        post_function_file = get_post_function_path(app_dir)
    if results_file is None:
        results_file = get_results_path(timed_log_dir)

    log_config = default_log_config()
    log_config.track_lines = track_lines
    log_config.log_subroutines_dir = timed_log_dir
    log_config.comm_log_dir = timed_log_dir
    log_config.app_dir = app_dir
    log_config.lib_dirs = lib_dirs

    # Load app functions and configs to run
    applications = {}
    for node_name, app_file in app_files.items():
        app_main = run_path(os.path.join(app_dir, app_file))['main']
        app_config = load_app_config(app_config_dir, node_name)
        app_config["log_config"] = log_config
        applications[node_name] = app_main, app_config

    network_config = load_network_config(network_config_file)

    # Load post function if exists
    post_function = load_post_function(post_function_file)

    run_applications(
        applications=applications,
        network_config=network_config,
        instr_log_dir=timed_log_dir,
        post_function=post_function,
        results_file=results_file,
    )

    process_log(log_dir=timed_log_dir)<|MERGE_RESOLUTION|>--- conflicted
+++ resolved
@@ -159,13 +159,10 @@
     else:
         app_dir = os.path.expanduser(app_dir)
 
-<<<<<<< HEAD
-    # Add app_dir to path so scripts can be loaded
-=======
+    # Add lib_dirs and app_dir to path so scripts can be loaded
     for lib_dir in lib_dirs:
         sys.path.append(lib_dir)
 
->>>>>>> 57e8be7b
     sys.path.append(app_dir)
 
     app_files = load_app_files(app_dir)
